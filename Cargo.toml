--- conflicted
+++ resolved
@@ -22,24 +22,19 @@
 tracing-subscriber = { version = "0.3", features = ["env-filter"] }
 serde = { version = "1", features = ["derive"] }
 serde_json = "1"
+serde_yaml = "0.9"
+serde_path_to_error = "0.1"
 toml = "0.8"
 colored = "2"
-<<<<<<< HEAD
+chrono = { version = "0.4", features = ["serde"] }
 ratatui = "0.25"
 crossterm = "0.27"
 rand = "0.8"
-chrono = { version = "0.4", features = ["serde"] }
-serde_yaml = "0.9"
-serde_json = "1.0"
-serde_path_to_error = "0.1"
 shellexpand = "3.1"
 regex = "1"
 dirs = "5.0"
-=======
-chrono = { version = "0.4", features = ["serde"] }
 comfy-table = "7"
 dialoguer = "0.11"
->>>>>>> 7afe7cd2
 
 [dev-dependencies]
 assert_cmd = "2"
